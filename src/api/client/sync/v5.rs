mod extensions;
mod filter;
mod rooms;
mod selector;

use std::{collections::BTreeMap, fmt::Debug, time::Duration};

use axum::extract::State;
use axum_client_ip::InsecureClientIp;
use futures::{
	FutureExt, TryFutureExt,
	future::{join, try_join},
};
use ruma::{
	DeviceId, OwnedRoomId, UserId,
	api::client::sync::sync_events::v5::{ListId, Request, Response, response},
	events::room::member::MembershipState,
};
use tokio::time::{Instant, timeout_at};
use tuwunel_core::{
	Err, Result, debug,
	debug::INFO_SPAN_LEVEL,
	debug_warn,
	error::inspect_log,
	smallvec::SmallVec,
	trace,
	utils::{TryFutureExtExt, result::FlatOk},
};
use tuwunel_service::{
	Services,
	sync::{Connection, into_connection_key},
};

use super::share_encrypted_room;
use crate::Ruma;

#[derive(Copy, Clone)]
struct SyncInfo<'a> {
	services: &'a Services,
	sender_user: &'a UserId,
	sender_device: Option<&'a DeviceId>,
}

#[derive(Clone, Debug)]
struct WindowRoom {
	room_id: OwnedRoomId,
	membership: Option<MembershipState>,
	lists: ListIds,
	ranked: usize,
	last_count: u64,
}

type Window = BTreeMap<OwnedRoomId, WindowRoom>;
type ResponseLists = BTreeMap<ListId, response::List>;
type ListIds = SmallVec<[ListId; 1]>;

/// `POST /_matrix/client/unstable/org.matrix.simplified_msc3575/sync`
/// ([MSC4186])
///
/// A simplified version of sliding sync ([MSC3575]).
///
/// Get all new events in a sliding window of rooms since the last sync or a
/// given point in time.
///
/// [MSC3575]: https://github.com/matrix-org/matrix-spec-proposals/pull/3575
/// [MSC4186]: https://github.com/matrix-org/matrix-spec-proposals/pull/4186
#[tracing::instrument(
	name = "sync",
	level = INFO_SPAN_LEVEL,
	skip_all,
	fields(
		user_id = %body.sender_user().localpart(),
		device_id = %body.sender_device.as_deref().map_or("<no device>", |x| x.as_str()),
		conn_id = ?body.body.conn_id.clone().unwrap_or_default(),
		since = ?body.body.pos.clone().unwrap_or_default(),
	)
)]
pub(crate) async fn sync_events_v5_route(
	State(ref services): State<crate::State>,
	InsecureClientIp(client): InsecureClientIp,
	body: Ruma<Request>,
) -> Result<Response> {
<<<<<<< HEAD
	let sender_user = body.sender_user();
	let sender_device = body.sender_device.as_deref();
=======
	let (_sender_user, _sender_device) = body.sender();
>>>>>>> c7f5d0d3
	let request = &body.body;
	let since = request
		.pos
		.as_ref()
		.and_then(|string| string.parse().ok())
		.unwrap_or(0);

	let timeout = request
		.timeout
		.as_ref()
		.map(Duration::as_millis)
		.map(TryInto::try_into)
		.flat_ok()
		.map(|timeout: u64| {
			timeout
				.max(services.config.client_sync_timeout_min)
				.min(services.config.client_sync_timeout_max)
		})
		.unwrap_or(0);

	let (sender_user, sender_device) = body.sender();
	// Use the client IP we extracted via the `axum_client_ip` extractor. This
	// respects the trusted `SecureClientIpSource` set in our middleware and
	// will take X-Forwarded-For into account when configured.
	let x_forwarded_for = Some(client.to_string());

	let conn_key = into_connection_key(
		sender_user,
		sender_device,
		request.conn_id.as_deref(),
		x_forwarded_for,
	);
	let conn_val = if since.ne(&0) {
		services.sync.find_connection(&conn_key).boxed()
	} else {
		async { Ok(services.sync.init_connection(&conn_key).await) }.boxed()
	}
	.await?;

	let conn = conn_val.lock();
	let ping_presence = services
		.presence
		.maybe_ping_presence(sender_user, sender_device, &request.set_presence)
		.inspect_err(inspect_log)
		.ok();

	let (mut conn, _) = join(conn, ping_presence).await;

	if since != 0 && conn.next_batch == 0 {
		return Err!(Request(UnknownPos(warn!("Connection lost; restarting sync stream."))));
	}

	if since == 0 {
		*conn = Connection::default();
		conn.store(&services.sync, &conn_key);
		debug_warn!(?conn_key, "Client cleared cache and reloaded.");
	}

	let advancing = since == conn.next_batch;
	let retarding = since != 0 && since <= conn.globalsince;
	if !advancing && !retarding {
		return Err!(Request(UnknownPos(warn!(
			"Requesting unknown or invalid stream position."
		))));
	}

	debug_assert!(
		advancing || retarding,
		"Request should either be advancing or replaying the since token."
	);

	// Update parameters regardless of replay or advance
	conn.next_batch = services.globals.wait_pending().await?;
	conn.globalsince = since.min(conn.next_batch);
	conn.update_cache(request);
	conn.update_rooms_prologue(retarding.then_some(since));

	let mut response = Response {
		txn_id: request.txn_id.clone(),
		lists: Default::default(),
		pos: Default::default(),
		rooms: Default::default(),
		extensions: Default::default(),
	};

	let stop_at = Instant::now()
		.checked_add(Duration::from_millis(timeout))
		.expect("configuration must limit maximum timeout");

	let sync_info = SyncInfo { services, sender_user, sender_device };
	loop {
		debug_assert!(
			conn.globalsince <= conn.next_batch,
			"since should not be greater than next_batch."
		);

		let window;
		let watchers = services.sync.watch(
			sender_user,
			sender_device,
			services.state_cache.rooms_joined(sender_user),
		);

		conn.next_batch = services.globals.wait_pending().await?;
		(window, response.lists) = selector::selector(&mut conn, sync_info)
			.boxed()
			.await;

		if conn.globalsince < conn.next_batch {
			let rooms = rooms::handle(sync_info, &conn, &window)
				.map_ok(|response_rooms| response.rooms = response_rooms);

			let extensions = extensions::handle(sync_info, &conn, &window)
				.map_ok(|response_extensions| response.extensions = response_extensions);

			try_join(rooms, extensions).boxed().await?;

			conn.update_rooms_epilogue(window.keys().map(AsRef::as_ref));

			if !is_empty_response(&response) {
				response.pos = conn.next_batch.to_string().into();
				trace!(conn.globalsince, conn.next_batch, "response {response:?}");
				conn.store(&services.sync, &conn_key);
				return Ok(response);
			}
		}

		if timeout == 0
			|| services.server.is_stopping()
			|| timeout_at(stop_at, watchers)
				.boxed()
				.await
				.is_err()
		{
			response.pos = conn.next_batch.to_string().into();
			trace!(conn.globalsince, conn.next_batch, "timeout; empty response {response:?}");
			conn.store(&services.sync, &conn_key);
			return Ok(response);
		}

		debug!(
			?timeout,
			last_since = conn.globalsince,
			last_batch = conn.next_batch,
			pend_count = ?services.globals.pending_count(),
			"notified by watcher"
		);

		conn.globalsince = conn.next_batch;
	}
}

fn is_empty_response(response: &Response) -> bool {
	response.extensions.is_empty() && response.rooms.is_empty()
}<|MERGE_RESOLUTION|>--- conflicted
+++ resolved
@@ -80,12 +80,8 @@
 	InsecureClientIp(client): InsecureClientIp,
 	body: Ruma<Request>,
 ) -> Result<Response> {
-<<<<<<< HEAD
 	let sender_user = body.sender_user();
 	let sender_device = body.sender_device.as_deref();
-=======
-	let (_sender_user, _sender_device) = body.sender();
->>>>>>> c7f5d0d3
 	let request = &body.body;
 	let since = request
 		.pos
