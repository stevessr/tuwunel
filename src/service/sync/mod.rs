--- conflicted
+++ resolved
@@ -59,9 +59,6 @@
 
 type Connections = TokioMutex<BTreeMap<ConnectionKey, ConnectionVal>>;
 pub type ConnectionVal = Arc<TokioMutex<Connection>>;
-<<<<<<< HEAD
-pub type ConnectionKey = (OwnedUserId, Option<OwnedDeviceId>, Option<ConnectionId>);
-=======
 /// ConnectionKey is used to identify client sync connections.
 ///
 /// We include an optional `x_forwarded_for` string so that when the server is
@@ -69,7 +66,6 @@
 /// on that header as well. This allows caching/lookup to behave correctly when
 /// requests are forwarded and the client IP differs from the TCP peer.
 pub type ConnectionKey = (OwnedUserId, OwnedDeviceId, Option<ConnectionId>, Option<String>);
->>>>>>> c7f5d0d3
 
 pub type Subscriptions = BTreeMap<OwnedRoomId, request::ListConfig>;
 pub type Lists = BTreeMap<ListId, request::List>;
@@ -224,7 +220,6 @@
 	self.db.userdeviceconnid_conn.contains(key).await
 }
 
-<<<<<<< HEAD
 #[inline]
 pub fn into_connection_key<U, D, C>(
 	user_id: U,
@@ -238,9 +233,6 @@
 {
 	(user_id.into(), device_id.map(Into::into), conn_id.map(Into::into))
 }
-=======
-
->>>>>>> c7f5d0d3
 
 #[implement(Connection)]
 #[tracing::instrument(level = "debug", skip(self, service))]
